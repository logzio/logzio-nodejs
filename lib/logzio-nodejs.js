--- conflicted
+++ resolved
@@ -59,13 +59,8 @@
 };
 
 LogzioLogger.prototype._defaultCallback = function(err) {
-<<<<<<< HEAD
-    if (err) {
+    if (err && !this.supressErrors) {
         console.error('logzio-logger error: ' + err, err);
-=======
-    if (err && !this.supressErrors) {
-        console.error("logzio-logger error: "+err, err);
->>>>>>> 5e61bd37
     }
 };
 
@@ -81,15 +76,16 @@
         this._debug('Woke up and saw ' + this.messages.length + ' messages to send. Sending now...');
         this._popMsgsAndSend();
     }
+
     var mythis = this;
-    this._timer = setTimeout(function(){
-            mythis._timerSend();
-        }, this.sendIntervalMs);
+    this._timer = setTimeout(function() {
+        mythis._timerSend();
+    }, this.sendIntervalMs);
 };
 
 LogzioLogger.prototype.log = function(msg) {
     if (typeof msg === 'string') {
-        msg = {message: msg};
+        msg = { message: msg };
         if (this.type) msg.type = this.type;
     }
     msg = _.assign(msg, this.extraFields);
