![Build Status](https://travis-ci.org/logzio/logzio-nodejs.svg?branch=master)

# logzio-nodejs  
NodeJS logger for LogzIO.
The logger stashes the log messages you send into an array which is sent as a bulk once it reaches its size limit (100 messages) or time limit (10 sec) in an async fashion.
It contains a simple retry mechanism which upon connection reset (server side) or client timeout, wait a bit (default interval of 2 seconds), and try this bulk again (it does not block other messages from being accumulated and sent (async). The interval increases by a factor of 2 between each retry, until we reached the maximum allowed attempts (3).

 By default any error is logged to the console. This can be changed by supplying a callback function.


## Sample usage
```javascript
var logger = require('logzio-nodejs').createLogger({
    token: '__YOUR_API_TOKEN__',
    type: 'YourLogType'     // OPTIONAL (If none is set, it will be 'nodejs')
});


// sending text
logger.log('This is a log message');

// sending an object
var obj = {
    message: 'Some log message',
    param1: 'val1',
    param2: 'val2'
};
logger.log(obj);
```

## Options

* **token**
    Mandatory. Your API logging token. Look it up in the Device Config tab in Logz.io
<<<<<<< HEAD
* **type** - Log type. Help classify logs into different classifications
* **protocol** - `http`, `https` or `udp`. Default: `http`
* **host** - Destination host name. Default: `listener.logz.io`
* **port** - Destination port. Default port depends on protocol. For `udp` default port is `5050`, for `http` is `8070` and `8071` is for `https`
* **sendIntervalMs** - Time in milliseconds to wait between retry attempts. Default: `2000` (2 sec)
* **bufferSize** - The maximum number of messages the logger will accumulate before sending them all as a bulk. Default: `100`.
* **numberOfRetries** - The maximum number of retry attempts. Default: `3`
* **debug** - Should the logger print debug messages to the console? Default: `false`
* **callback** - A callback function called when an unrecoverable error has occured in the logger. The function API is: function(err) - err being the Error object.
* **timeout** - The read/write/connection timeout in milliseconds.
* **addTimestampWithNanoSecs** - Add a timestamp with nano seconds granularity. This is needed when many logs are sent in the same millisecond, so you can properly order the logs in kibana. The added timestamp field will be `@timestamp_nano` Default: `false`
=======
* **type** - Log type. Help classify logs into different classifications, this must not contain any spaces.
* **protocol** - 'http', 'https' or 'udp'. Default: http
* **sendIntervalMs** - Time in milliseconds to wait between retry attempts. Default: 2000 (2 sec)
* **bufferSize** - The maximum number of messages the logger will accumulate before sending them all as a bulk. Default: 100.
* **numberOfRetries** - The maximum number of retry attempts. Default: 3
* **debug** - Should the logger print debug messages to the console? Default: false
* **callback** - a callback function called when an unrecoverable error has occured in the logger. The function API is: function(err) - err being the Error object.
* **timeout** - the read/write/connection timeout in milliseconds.
* **addTimestampWithNanoSecs** - Add a timestamp with nano seconds granularity. This is needed when many logs are sent in the same millisecond, so you can properly order the logs in kibana. The added timestamp field will be `@timestamp_nano` Default: false  **NOTE:**  Elasticsearch date fields only supports timestamp accuracy to milliseconds, as a result this field can not be mapped as a date field it can only be mapped as a string and used for sorting the logs. 
>>>>>>> 6d57cc29

## Using UDP
A few notes are worth mentioning regarding the use of the UDP protocol :
* UDP has some limitations, and therefore it is not the recommended protocol :
  * There is no guarantee that the logs have been received.
  * UDP can't take advantage of the bulk api and therefore performance is sub-optimal.
* When using UDP, each message is being sent separately, and not using the bulk api. This means that the meaning of `bufferSize` is slightly
different in this case. The messages will still be sent separately, but the logger will wait for the buffer to reach the size specified before
sending out all the messages. If you want each message to be sent out immediately, then set `bufferSize = 1`.


## Update log
**0.4.6**  
- Updated moment (v2.19.3) and request (v2.81.0) packages 

**0.4.4**  
- `@timestamp` and `@timestamp_nano` will no longer be overriden given a custom value by the user. 

**0.4.3**  
- Add the `@timestamp` field to the logs on the client's machine (and not when it reaches the server)

**0.4.1**
- Updated `request` dependency to 2.75.0

**0.4.0**
- Fixed issue #12 - added support for UDP
- Minor refactorings

**0.3.10**
- Fixed issue #17 - sendAndClose() wasn't actually closing the timer

**0.3.9**
- Added option to add a timestamp with nano second granularity

**0.3.8**
- Updated listener url
- Added `sendAndClose()` method which immediately sends the queued messages and clears the global timer
- Added option to supress error messages

**0.3.6**
- Fixed URL for github repository in package.json

**0.3.5**
- Bug fix : upon retry (in case of network error), the message gets sent forever  

**0.3.4**
- Bug fix : `jsonToString()` was throwing an error in the catch()block  

**0.3.2**  
- Enhancement : Added option to attach extra fields to each log in a specific instance of the logger.

**0.3.1**
- Bug fix : When calling `log` with a string parameter, the object isn't constructed properly.  



# Scripts

- run `npm install` to install required dependencies
- run `npm test` to run unit tests<|MERGE_RESOLUTION|>--- conflicted
+++ resolved
@@ -32,7 +32,6 @@
 
 * **token**
     Mandatory. Your API logging token. Look it up in the Device Config tab in Logz.io
-<<<<<<< HEAD
 * **type** - Log type. Help classify logs into different classifications
 * **protocol** - `http`, `https` or `udp`. Default: `http`
 * **host** - Destination host name. Default: `listener.logz.io`
@@ -44,17 +43,6 @@
 * **callback** - A callback function called when an unrecoverable error has occured in the logger. The function API is: function(err) - err being the Error object.
 * **timeout** - The read/write/connection timeout in milliseconds.
 * **addTimestampWithNanoSecs** - Add a timestamp with nano seconds granularity. This is needed when many logs are sent in the same millisecond, so you can properly order the logs in kibana. The added timestamp field will be `@timestamp_nano` Default: `false`
-=======
-* **type** - Log type. Help classify logs into different classifications, this must not contain any spaces.
-* **protocol** - 'http', 'https' or 'udp'. Default: http
-* **sendIntervalMs** - Time in milliseconds to wait between retry attempts. Default: 2000 (2 sec)
-* **bufferSize** - The maximum number of messages the logger will accumulate before sending them all as a bulk. Default: 100.
-* **numberOfRetries** - The maximum number of retry attempts. Default: 3
-* **debug** - Should the logger print debug messages to the console? Default: false
-* **callback** - a callback function called when an unrecoverable error has occured in the logger. The function API is: function(err) - err being the Error object.
-* **timeout** - the read/write/connection timeout in milliseconds.
-* **addTimestampWithNanoSecs** - Add a timestamp with nano seconds granularity. This is needed when many logs are sent in the same millisecond, so you can properly order the logs in kibana. The added timestamp field will be `@timestamp_nano` Default: false  **NOTE:**  Elasticsearch date fields only supports timestamp accuracy to milliseconds, as a result this field can not be mapped as a date field it can only be mapped as a string and used for sorting the logs. 
->>>>>>> 6d57cc29
 
 ## Using UDP
 A few notes are worth mentioning regarding the use of the UDP protocol :
@@ -67,6 +55,9 @@
 
 
 ## Update log
+**0.4.12**  
+- Updated ability to add custom port
+
 **0.4.6**  
 - Updated moment (v2.19.3) and request (v2.81.0) packages 
 
