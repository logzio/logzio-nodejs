--- conflicted
+++ resolved
@@ -35,13 +35,8 @@
   "dependencies": {
     "json-stringify-safe": "5.0.x",
     "lodash.assign": "4.2.0",
-<<<<<<< HEAD
-    "moment": "^2.18.1",
     "request": "^2.81.0"
-=======
     "moment": "^2.19.3",
-    "request": "2.75.0"
->>>>>>> 274fe783
   },
   "devDependencies": {
     "assert": "^1.3.0",
