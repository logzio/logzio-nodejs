{
  "name": "logzio-nodejs",
  "description": "A nodejs implementation for sending logs to Logz.IO cloud service",
<<<<<<< HEAD
  "version": "0.4.5",
=======
  "version": "0.4.11",
>>>>>>> 6d57cc29
  "author": "Gilly Barr <gilly@logz.io>",
  "contributors": [
    {
      "name": "Gilly Barr",
      "email": "gillyb@gmail.com"
    },
    {
      "name": "Asaf Mesika",
      "email": "asaf.mesika@gmail.com"
    },
    {
      "name": "Alon Mizrahi",
      "email": "alonmizra@gmail.com"
    },
    {
      "name": "Amir Tugendhaft",
      "email": "Amir.Tugi@gmail.com"
    }
  ],
  "repository": {
    "type": "git",
    "url": "https://github.com/logzio/logzio-nodejs.git"
  },
  "keywords": [
    "cloud computing",
    "log analytics",
    "api",
    "logging",
    "logzio"
  ],
  "dependencies": {
    "json-stringify-safe": "5.0.1",
    "lodash.assign": "4.2.0",
    "moment": "^2.22.1",
    "request": "^2.87.0"
  },
  "devDependencies": {
    "assert": "^1.4.1",
    "async": "1.4.2",
    "mocha": "^2.3.3",
    "nock": "^2.13.0",
    "should": "^7.1.0",
    "sinon": "^1.17.1"
  },
  "main": "./lib/logzio-nodejs",
  "engines": {
    "node": ">= 0.8.0"
  },
  "license": "(Apache-2.0)",
  "scripts": {
    "test": "node_modules/.bin/mocha"
  }
}<|MERGE_RESOLUTION|>--- conflicted
+++ resolved
@@ -1,11 +1,7 @@
 {
   "name": "logzio-nodejs",
   "description": "A nodejs implementation for sending logs to Logz.IO cloud service",
-<<<<<<< HEAD
-  "version": "0.4.5",
-=======
-  "version": "0.4.11",
->>>>>>> 6d57cc29
+  "version": "0.4.12",
   "author": "Gilly Barr <gilly@logz.io>",
   "contributors": [
     {
